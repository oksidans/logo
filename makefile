<<<<<<< HEAD
# Makefile for parser pipeline
# Run full pipeline: make all
# Clean temporary artifacts: make clean

# Input/output files
JSONL_INPUT = logs.jsonl
RAW_CSV     = raw.csv
NORMALIZED  = normalized.csv
ENRICHED    = final.csv
VERIFIED    = verified.csv
MERGED      = merged.csv
MERGED_AI   = merged_ai.csv

# Default scheme and workers
DEFAULT_SCHEME = https
VERIFY_WORKERS = 50
JSONL_WORKERS  = 16

# Optional bot rules (leave empty if unused)
BOTS_FILE = bots.json

# ---- STAGES ----

jsonl:
	go run ./cmd/parser \
		--stage jsonl \
		--in $(JSONL_INPUT) \
		--out $(RAW_CSV) \
		--jsonl-workers $(JSONL_WORKERS) \
		--plan=false

normalize:
	go run ./cmd/parser \
		--stage normalize \
		--in $(RAW_CSV) \
		--out $(NORMALIZED) \
		--default-scheme $(DEFAULT_SCHEME) \
		--plan=false

enrich:
	go run ./cmd/parser \
		--stage enrich \
		--in $(NORMALIZED) \
		--out $(ENRICHED) \
		--plan=false

verify:
	go run ./cmd/parser \
		--stage verify \
		--in $(NORMALIZED) \
		--out $(VERIFIED) \
		--workers $(VERIFY_WORKERS) \
		--bots $(BOTS_FILE) \
		--plan=false

merge:
	go run ./cmd/parser \
		--stage merge \
		--in $(ENRICHED) \
		--out $(MERGED) \
		--plan=false

aibots:
	go run ./cmd/parser \
		--stage aibots \
		--in $(MERGED) \
		--out $(MERGED_AI) \
		--plan=false

# Full pipeline
all: jsonl normalize enrich verify merge aibots
	@echo "✅ All stages complete — final output: $(MERGED_AI)"

# Cleanup
clean:
	rm -f $(RAW_CSV) $(NORMALIZED) $(ENRICHED) $(VERIFIED) $(MERGED) $(MERGED_AI)
	@echo "🧹 Clean complete"
=======
# =========================
# Config (override via CLI)
# =========================
JSONL ?= logs.jsonl
RAW   ?= raw.csv
NORM  ?= normalized.csv
FINAL ?= final.csv
VERIF ?= verified.csv
MERGD ?= merged.csv

WORKERS ?= 50
BOTS    ?=
UA_PTR_VERIFY ?= true

# =========================
# Helpers
# =========================
.PHONY: check
check:
	@command -v go >/dev/null 2>&1 || { echo "Go is not installed"; exit 1; }

# =========================
# 0) JSONL -> raw.csv
# =========================
.PHONY: jsonl
jsonl: check
	@echo ">> JSONL -> CSV (auto columns + flatten): $(JSONL) -> $(RAW)"
	go run ./cmd/parser --stage jsonl --in "$(JSONL)" --out "$(RAW)" --plan=false

# =========================
# 1) normalize
# =========================
.PHONY: normalize
normalize: check
	@echo ">> normalize: $(RAW) -> $(NORM)"
	go run ./cmd/parser --stage normalize --in "$(RAW)" --out "$(NORM)" --plan=false

# =========================
# 2) enrich
# =========================
.PHONY: enrich
enrich: check
	@echo ">> enrich: $(NORM) -> $(FINAL)"
	go run ./cmd/parser --stage enrich --in "$(NORM)" --out "$(FINAL)" --plan=false

# =========================
# 3) verify (reverse PTR)
# =========================
.PHONY: verify
verify: check
	@echo ">> verify: $(NORM) -> $(VERIF)  (workers=$(WORKERS))"
	go run ./cmd/parser --stage verify --in "$(NORM)" --out "$(VERIF)" --workers $(WORKERS) --bots "$(BOTS)" --plan=false

# =========================
# 4) merge (UA<->PTR heuristic)
# =========================
.PHONY: merge
merge: check
	@echo ">> merge: $(FINAL) + $(VERIF) -> $(MERGD)  (ua-ptr-verify=$(UA_PTR_VERIFY))"
	go run ./cmd/parser --stage merge --out "$(MERGD)" --ua-ptr-verify=$(UA_PTR_VERIFY) --plan=false

# =========================
# Run everything
# =========================
.PHONY: all
all: jsonl normalize enrich verify merge
	@echo ">> DONE: $(MERGD)"

# =========================
# Clean outputs
# =========================
.PHONY: clean
clean:
	@rm -f "$(RAW)" "$(NORM)" "$(FINAL)" "$(VERIF)" "$(MERGD)"
	@echo ">> cleaned"
>>>>>>> 89f56866
<|MERGE_RESOLUTION|>--- conflicted
+++ resolved
@@ -1,82 +1,3 @@
-<<<<<<< HEAD
-# Makefile for parser pipeline
-# Run full pipeline: make all
-# Clean temporary artifacts: make clean
-
-# Input/output files
-JSONL_INPUT = logs.jsonl
-RAW_CSV     = raw.csv
-NORMALIZED  = normalized.csv
-ENRICHED    = final.csv
-VERIFIED    = verified.csv
-MERGED      = merged.csv
-MERGED_AI   = merged_ai.csv
-
-# Default scheme and workers
-DEFAULT_SCHEME = https
-VERIFY_WORKERS = 50
-JSONL_WORKERS  = 16
-
-# Optional bot rules (leave empty if unused)
-BOTS_FILE = bots.json
-
-# ---- STAGES ----
-
-jsonl:
-	go run ./cmd/parser \
-		--stage jsonl \
-		--in $(JSONL_INPUT) \
-		--out $(RAW_CSV) \
-		--jsonl-workers $(JSONL_WORKERS) \
-		--plan=false
-
-normalize:
-	go run ./cmd/parser \
-		--stage normalize \
-		--in $(RAW_CSV) \
-		--out $(NORMALIZED) \
-		--default-scheme $(DEFAULT_SCHEME) \
-		--plan=false
-
-enrich:
-	go run ./cmd/parser \
-		--stage enrich \
-		--in $(NORMALIZED) \
-		--out $(ENRICHED) \
-		--plan=false
-
-verify:
-	go run ./cmd/parser \
-		--stage verify \
-		--in $(NORMALIZED) \
-		--out $(VERIFIED) \
-		--workers $(VERIFY_WORKERS) \
-		--bots $(BOTS_FILE) \
-		--plan=false
-
-merge:
-	go run ./cmd/parser \
-		--stage merge \
-		--in $(ENRICHED) \
-		--out $(MERGED) \
-		--plan=false
-
-aibots:
-	go run ./cmd/parser \
-		--stage aibots \
-		--in $(MERGED) \
-		--out $(MERGED_AI) \
-		--plan=false
-
-# Full pipeline
-all: jsonl normalize enrich verify merge aibots
-	@echo "✅ All stages complete — final output: $(MERGED_AI)"
-
-# Cleanup
-clean:
-	rm -f $(RAW_CSV) $(NORMALIZED) $(ENRICHED) $(VERIFIED) $(MERGED) $(MERGED_AI)
-	@echo "🧹 Clean complete"
-=======
 # =========================
 # Config (override via CLI)
 # =========================
@@ -151,5 +72,4 @@
 .PHONY: clean
 clean:
 	@rm -f "$(RAW)" "$(NORM)" "$(FINAL)" "$(VERIF)" "$(MERGD)"
-	@echo ">> cleaned"
->>>>>>> 89f56866
+	@echo ">> cleaned"